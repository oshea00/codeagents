--- conflicted
+++ resolved
@@ -10,11 +10,8 @@
     "cachetools>=5.5.2",
     "fastapi>=0.115.12",
     "geopy>=2.4.1",
-<<<<<<< HEAD
     "litellm>=1.66.0",
-=======
     "h11==0.16.0",
->>>>>>> 2ecc4bfc
     "openai>=1.69.0",
     "python-dotenv>=1.1.0",
     "sympy>=1.13.3",
